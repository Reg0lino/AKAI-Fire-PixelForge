# Akai Fire PixelForge

## 🚀 Download Latest Release!

**Get the latest standalone executable for Windows from the [GitHub Releases Page](https://github.com/Reg0lino/AKAI-Fire-PixelForge/releases/latest)!** 
*(See "Getting Started (Standalone Executable)" below for installation instructions.)*
![Image](https://github.com/user-attachments/assets/16759301-d11a-4260-aab8-803e2cc5c84f)
<<<<<<< HEAD

=======
>>>>>>> 0782cd21
## 🎛️ Overview

**Akai Fire PixelForge** (developed by Reg0lino & Gemini AI) is a Python desktop application designed to provide comprehensive control over an Akai Fire MIDI controller. It allows users to customize its 4x16 RGB pad matrix with static color layouts and frame-by-frame animations, and dynamically reflect desktop colors onto the pads using a screen sampler. Critically, it now offers advanced customization of the Akai Fire's 128x64 monochrome OLED display. The application features a modern, dark-themed, and intuitive user interface built with PyQt6.

This project aims to unlock the full visual potential of the Akai Fire, transforming it from just a MIDI controller into a versatile lighting instrument and a rich visual feedback tool, especially through its newly enhanced OLED capabilities.

![Image](https://github.com/user-attachments/assets/fcec95de-555b-4066-87a9-aa0419526ef4)
![Image](https://github.com/user-attachments/assets/f3bbcca6-abad-454e-b441-ec2d4533f6b0)

## ✨ Features

*   **Direct Pad/Button Painting:** Easily paint individual pads with a chosen color using a smooth, canvas-like drag interface (left-click to paint, right-click to erase).
*   **Sophisticated Color Picker:** Includes SV (Saturation/Value) map, Hue slider, RGB/Hex inputs, and "My Colors" swatches for saving favorite colors (right-click swatches for options).
*   **Static Color Layouts:** Create, save, load, and manage static color presets for the entire 4x16 pad grid.
*   **Frame-by-Frame Pad Animation Sequencer ("Animator Studio"):**
![Image](https://github.com/user-attachments/assets/bd3e8232-df5d-4a1d-ba4b-05975b16d59b)
    *   Visual timeline for arranging frames (supports multi-selection).
    *   Add (snapshot/blank), delete, duplicate, copy, cut, and paste frames.
    *   **Improved Undo/Redo:** Undo functionality now operates on a "per paint stroke" basis for smoother drawing performance, while still supporting undo for other major actions.
    *   Control animation speed (FPS) and looping.
    *   Integrated sequence file management: Save, load, create new, and delete animation sequences.
    *   **Performance Note:** Pad drawing responsiveness in the Animator is significantly improved.
*   **Interactive Screen Sampler ("Ambient Mode"):**
    *   Visually select a region on any connected monitor.
    *   Dropdown to select the target monitor for sampling.
    *   Live preview of the sampled region within the configuration dialog.
    *   Adjust Saturation, Contrast, Brightness, and Hue Shift for the sampled colors (settings saved per monitor).
    *   Colors from the screen region are reflected onto the Akai Fire pads.
*   **Sampler Recording:** Record sampler output as new animation sequences.
*   **Advanced OLED Display Customization (New & Enhanced!):**
![Image](https://github.com/user-attachments/assets/bd4aa2e4-a4fb-47e6-909b-2d501bb30c99)
<<<<<<< HEAD
    *   **OLED Content Library Manager:** Create, edit, manage, and save custom "Text Items" and "Image Animation Items" (from static images or GIFs) as JSON presets. Includes live previews and a "Save & Apply" feature. Single-frame image items are now distinctly labeled "(Image)".
    *   **Custom Text Items:** Define text, select system fonts, set size, alignment, and scrolling behavior (with speed/pause overrides).
    *   **Custom Image & GIF Animations:** Import images/GIFs with processing options (resize, contrast, invert, multiple dithering algorithms like Floyd-Steinberg, Threshold, Bayer). Set playback FPS and loop behavior.
    *   **"Active Graphic" System:** Designate any custom item as your persistent default OLED display after the built-in startup visual.
    *   **Manual Play/Pause for OLED Active Graphic:** A new clickable icon on the main UI allows users to manually pause/resume the OLED's Active Graphic. This can be useful for performance if the OLED animation (especially high FPS) impacts other interactions like pad animator drawing.
    *   **Temporary System Messages:** Clear, large "TomThumb" font feedback for hardware actions and status updates, gracefully reverting to the Active Graphic.
    *   **Application Default Message:** A default scrolling message if no Active Graphic is set.
=======
    *   **OLED Content Library Manager:**
        *   Create, edit, and manage a library of custom OLED content items.
        *   Supports two main item types: "Text Items" and "Image Animation Items."
        *   Save items as JSON presets in user-accessible "Documents" subfolders.
        *   Live preview area within the dialog for selected/edited items (including playing animations).
        <!-- Placeholder for OLED Customizer Dialog screenshot -->
        <!-- Suggested: ![OLED Customizer Dialog](link_to_oled_customizer_dialog.png) -->
    *   **Custom Text Items:**
        *   Define text content, select system fonts, set font size.
        *   Configure alignment (left, center, right) for static text.
        *   Enable scrolling for long text, with options to override global scroll speed and set end-pause durations.
    *   **Custom Image & GIF Animations:**
        *   Import various static image formats (PNG, JPG, BMP) and animated GIFs.
        *   Image processing options:
            *   Resize modes: Stretch, Fit (Keep Aspect & Pad), Crop to Center.
            *   Contrast adjustment.
            *   Color inversion.
            *   Monochrome conversion with multiple dithering algorithms: Floyd-Steinberg, Simple Threshold (adjustable), Ordered Dither (Bayer 4x4).
        *   Set target playback FPS and loop behavior (Loop Infinitely, Play Once) for animations on the OLED.
    *   **"Active Graphic" System:**
        *   Select any custom Text Item or Image Animation Item from your library to be the persistent "Active Graphic."
        *   This Active Graphic automatically displays on the OLED after the initial hardware boot-up sequence.
    *   **Built-in Visual Startup:** A fixed, dynamic visual animation plays on the OLED upon MIDI connection before transitioning to the Active Graphic.
    *   **Temporary System Messages:**
        *   Robust system for displaying transient feedback (e.g., knob turns, sampler status, UI navigation cues).
        *   Uses a clear, large "TomThumb" 60pt retro font for high visibility.
        *   Messages display briefly (scrolling if necessary) and then gracefully revert to the user's chosen "Active Graphic" (or application default).
    *   **Application Default Message:** If no Active Graphic is set, a scrolling "Fire RGB Customizer by Reg0lino =^.^=" message (TomThumb 60pt) displays.
>>>>>>> 0782cd21
*   **Hardware Integration & Contextual Control:**
    *   MIDI connection with port selection and auto-detection.
    *   **Dynamic Knob Control:** Top hardware knobs adapt to control Global Pad Brightness, Sampler Parameters (Brightness, Saturation, Contrast, Hue), or Animator Speed.
    *   **OLED Feedback:** Real-time feedback for knob turns and system events on the OLED.
    *   **Hardware Button Mapping:** BROWSER/PERFORM for sampler toggle; DRUM for monitor cycle; GRID L/R & SELECT Encoder for UI list navigation; PATTERN UP/DOWN & BROWSER for OLED item cueing/activation.
*   **Modern UI & Persistent Settings:** Dark-themed PyQt6 interface, QSS styling. User settings (color swatches, sampler prefs, OLED config) saved.
*   **Global Hotkeys:** For common animator operations.

## 🛠️ Technology Stack

*   **Language:** Python 3 (developed with 3.13)
*   **GUI Framework:** PyQt6
*   **MIDI Communication:** `python-rtmidi` (via `mido`)
*   **Screen Capture:** `mss`
*   **Image Manipulation:** `Pillow (PIL)`, `NumPy`
*   **Configuration & Presets:** JSON
*   **Styling:** QSS
*   **User Directory Management:** `appdirs`
*   **Packaging:** `PyInstaller`

## 🚀 Getting Started (Standalone Executable - Windows)

1.  Go to the [**GitHub Releases Page**](https://github.com/Reg0lino/AKAI-Fire-PixelForge/releases/latest).
2.  Download the `Akai.Fire.PixelForge.Release.zip` (or `...DEBUG.zip` for a console window).
3.  Extract the ZIP archive to a folder on your computer.
4.  **IMPORTANT (Windows Users):** You may need to "unblock" the executable.
    *   Right-click on `Akai Fire PixelForge.exe` inside the extracted folder.
    *   Select "Properties."
    *   On the "General" tab, if you see an "Unblock" checkbox or button near the bottom, check/click it, then click "Apply" and "OK."
    *   (A more detailed `INSTRUCTIONS_TO_UNBLOCK.MD` is included in the ZIP).
5.  Connect your Akai Fire controller.
6.  Run `Akai Fire PixelForge.exe`.

## ⚙️ Setup & Installation (From Source - For Developers)

1.  **Clone the repository:**
    ```bash
    git clone https://github.com/Reg0lino/AKAI-Fire-PixelForge.git
    cd AKAI-Fire-PixelForge
    ```
2.  **Create and activate a virtual environment (highly recommended):**
    *   Create: `python -m venv .venv`
    *   Activate (Windows CMD): `.\.venv\Scripts\activate.bat`
    *   Activate (Windows PowerShell): `.\.venv\Scripts\Activate.ps1`
    *   Activate (macOS/Linux): `source .venv/bin/activate`
3.  **Install dependencies:**
    ```bash
    pip install -r requirements.txt
    ```
4.  **Connect your Akai Fire controller.**
5.  **Run the application:**
    ```bash
    python fire_control_app.py
    ```

## 📂 Project Structure (Key Files)
```
AKAI-Fire-PixelForge/
├── animator/               # Animator logic & UI
├── features/               # Screen sampler core
├── gui/                    # Main GUI components (MainWindow, dialogs)
├── hardware/               # Akai Fire MIDI communication
├── managers/               # Logic managers (input, OLED)
├── oled_utils/             # OLED image processing, rendering
├── presets/                # Bundled prefab sequences & layouts
├── resources/              # Fonts, Icons (including play-pause.png), Stylesheets
├── fire_control_app.py     # Main entry point
├── README.md, CHANGELOG.md, LICENSE, requirements.txt
...
```
User-generated presets (Animator Sequences, Static Layouts, OLED Items) are saved in `Documents/Akai Fire RGB Controller User Presets/`.

## 🎮 Usage

<<<<<<< HEAD
1.  Launch, connect to Akai Fire (ports should auto-select). OLED shows startup, then Active Graphic.
2.  **OLED Customization:** Click OLED mirror. Create/edit Text or Image/GIF items. Use "Set as Active Graphic" or "Save & Apply". Manually pause/play OLED via icon next to mirror.
3.  **Pad Control:** Use Color Picker, Static Layouts, or Animator Studio.
4.  **Screen Sampler:** Toggle via UI/hardware. Configure region/adjustments. Record animations.
5.  **Hardware Controls:** Utilize top knobs and buttons for context-sensitive control.
=======
1.  Launch the application.
2.  Select the "AKAI Fire" MIDI output and input ports (should auto-select if "Fire" is in the name) and click "Connect". A startup animation will play on the OLED.
3.  **OLED Customization:**
    *   Click the OLED mirror on the main GUI (top strip) to open the "OLED Active Graphic Manager."
    *   Create new "Text Items" or "Image Animation Items" using the respective buttons.
    *   Edit their properties (text, font, size, scroll for text; source image/GIF, resize, dither, contrast, FPS for animations).
    *   Save your custom items. They will appear in the "Item Library."
    *   Select an item from the library and choose it from the "Set as Active Graphic" dropdown to make it your default OLED display.
    *   Use the "Save & Apply" button to save an edited item and immediately set it as the Active Graphic.
    *   The "Global Scroll Speed" slider affects text items that don't have their own speed override.
    <!-- Placeholder for OLED in action on hardware -->
    <!-- Suggested: ![Custom OLED Text Example](link_to_custom_text_on_fire.jpg) -->
    <!-- Suggested: ![Custom OLED Animation Example](link_to_custom_animation_on_fire.jpg) -->
4.  **Pad Control & Animation:**
    *   Use the **Color Picker** to select colors.
    *   Apply **Static Pad Layouts**.
    *   Use the **Animator Studio** to create and manage frame-by-frame animations.
5.  **Screen Sampler (Ambient Mode):**
![Image](https://github.com/user-attachments/assets/0fc30392-e115-4352-b988-a7b7965f5215)
    *   Toggle ON/OFF using the UI button or hardware PERFORM/BROWSER buttons.
    *   Configure the sampling region and color adjustments. Hardware knobs control adjustments when active.
    *   Use the **Record** feature to save sampler output as an animation.
6.  **Hardware Controls:** Utilize the top knobs and buttons for contextual control over brightness, sampler parameters, animation speed, and OLED navigation/selection as described in Features.
>>>>>>> 0782cd21

## 📝 TODO / Future Enhancements

*   Additional dithering algorithms (e.g., Atkinson).
*   Advanced animation editing (interpolation, effects).
*   More prefab content.
*   Cross-platform packaging (macOS, Linux).
*   Investigate Base64 frame storage for large OLED animations.

## ⚖️ License

This project is licensed under the MIT License - see the [LICENSE](LICENSE) file for details.

## 🙏 Acknowledgements

*   Developers of PyQt, Pillow, python-rtmidi, mido, mss, appdirs, NumPy.
*   Akai Pro for the Fire controller.
*   The SEGGER Blog for initial OLED SysEx insights.
*   This project was largely envisioned, directed, and debugged by Reg0lino, with Google's Gemini AI acting as an intensive coding and refactoring partner to implement many of the complex features.

---
<<<<<<< HEAD
*Developed by Reg0lino (RegularRegs)*
=======
*Developed by Reg0lino (RegularRegs)*
>>>>>>> 0782cd21
<|MERGE_RESOLUTION|>--- conflicted
+++ resolved
@@ -5,16 +5,15 @@
 **Get the latest standalone executable for Windows from the [GitHub Releases Page](https://github.com/Reg0lino/AKAI-Fire-PixelForge/releases/latest)!** 
 *(See "Getting Started (Standalone Executable)" below for installation instructions.)*
 ![Image](https://github.com/user-attachments/assets/16759301-d11a-4260-aab8-803e2cc5c84f)
-<<<<<<< HEAD
 
-=======
->>>>>>> 0782cd21
 ## 🎛️ Overview
 
 **Akai Fire PixelForge** (developed by Reg0lino & Gemini AI) is a Python desktop application designed to provide comprehensive control over an Akai Fire MIDI controller. It allows users to customize its 4x16 RGB pad matrix with static color layouts and frame-by-frame animations, and dynamically reflect desktop colors onto the pads using a screen sampler. Critically, it now offers advanced customization of the Akai Fire's 128x64 monochrome OLED display. The application features a modern, dark-themed, and intuitive user interface built with PyQt6.
 
 This project aims to unlock the full visual potential of the Akai Fire, transforming it from just a MIDI controller into a versatile lighting instrument and a rich visual feedback tool, especially through its newly enhanced OLED capabilities.
 
+![Image](https://github.com/user-attachments/assets/fcec95de-555b-4066-87a9-aa0419526ef4)
+![Image](https://github.com/user-attachments/assets/f3bbcca6-abad-454e-b441-ec2d4533f6b0)
 ![Image](https://github.com/user-attachments/assets/fcec95de-555b-4066-87a9-aa0419526ef4)
 ![Image](https://github.com/user-attachments/assets/f3bbcca6-abad-454e-b441-ec2d4533f6b0)
 
@@ -24,6 +23,7 @@
 *   **Sophisticated Color Picker:** Includes SV (Saturation/Value) map, Hue slider, RGB/Hex inputs, and "My Colors" swatches for saving favorite colors (right-click swatches for options).
 *   **Static Color Layouts:** Create, save, load, and manage static color presets for the entire 4x16 pad grid.
 *   **Frame-by-Frame Pad Animation Sequencer ("Animator Studio"):**
+![Image](https://github.com/user-attachments/assets/bd3e8232-df5d-4a1d-ba4b-05975b16d59b)
 ![Image](https://github.com/user-attachments/assets/bd3e8232-df5d-4a1d-ba4b-05975b16d59b)
     *   Visual timeline for arranging frames (supports multi-selection).
     *   Add (snapshot/blank), delete, duplicate, copy, cut, and paste frames.
@@ -40,7 +40,6 @@
 *   **Sampler Recording:** Record sampler output as new animation sequences.
 *   **Advanced OLED Display Customization (New & Enhanced!):**
 ![Image](https://github.com/user-attachments/assets/bd4aa2e4-a4fb-47e6-909b-2d501bb30c99)
-<<<<<<< HEAD
     *   **OLED Content Library Manager:** Create, edit, manage, and save custom "Text Items" and "Image Animation Items" (from static images or GIFs) as JSON presets. Includes live previews and a "Save & Apply" feature. Single-frame image items are now distinctly labeled "(Image)".
     *   **Custom Text Items:** Define text, select system fonts, set size, alignment, and scrolling behavior (with speed/pause overrides).
     *   **Custom Image & GIF Animations:** Import images/GIFs with processing options (resize, contrast, invert, multiple dithering algorithms like Floyd-Steinberg, Threshold, Bayer). Set playback FPS and loop behavior.
@@ -48,36 +47,6 @@
     *   **Manual Play/Pause for OLED Active Graphic:** A new clickable icon on the main UI allows users to manually pause/resume the OLED's Active Graphic. This can be useful for performance if the OLED animation (especially high FPS) impacts other interactions like pad animator drawing.
     *   **Temporary System Messages:** Clear, large "TomThumb" font feedback for hardware actions and status updates, gracefully reverting to the Active Graphic.
     *   **Application Default Message:** A default scrolling message if no Active Graphic is set.
-=======
-    *   **OLED Content Library Manager:**
-        *   Create, edit, and manage a library of custom OLED content items.
-        *   Supports two main item types: "Text Items" and "Image Animation Items."
-        *   Save items as JSON presets in user-accessible "Documents" subfolders.
-        *   Live preview area within the dialog for selected/edited items (including playing animations).
-        <!-- Placeholder for OLED Customizer Dialog screenshot -->
-        <!-- Suggested: ![OLED Customizer Dialog](link_to_oled_customizer_dialog.png) -->
-    *   **Custom Text Items:**
-        *   Define text content, select system fonts, set font size.
-        *   Configure alignment (left, center, right) for static text.
-        *   Enable scrolling for long text, with options to override global scroll speed and set end-pause durations.
-    *   **Custom Image & GIF Animations:**
-        *   Import various static image formats (PNG, JPG, BMP) and animated GIFs.
-        *   Image processing options:
-            *   Resize modes: Stretch, Fit (Keep Aspect & Pad), Crop to Center.
-            *   Contrast adjustment.
-            *   Color inversion.
-            *   Monochrome conversion with multiple dithering algorithms: Floyd-Steinberg, Simple Threshold (adjustable), Ordered Dither (Bayer 4x4).
-        *   Set target playback FPS and loop behavior (Loop Infinitely, Play Once) for animations on the OLED.
-    *   **"Active Graphic" System:**
-        *   Select any custom Text Item or Image Animation Item from your library to be the persistent "Active Graphic."
-        *   This Active Graphic automatically displays on the OLED after the initial hardware boot-up sequence.
-    *   **Built-in Visual Startup:** A fixed, dynamic visual animation plays on the OLED upon MIDI connection before transitioning to the Active Graphic.
-    *   **Temporary System Messages:**
-        *   Robust system for displaying transient feedback (e.g., knob turns, sampler status, UI navigation cues).
-        *   Uses a clear, large "TomThumb" 60pt retro font for high visibility.
-        *   Messages display briefly (scrolling if necessary) and then gracefully revert to the user's chosen "Active Graphic" (or application default).
-    *   **Application Default Message:** If no Active Graphic is set, a scrolling "Fire RGB Customizer by Reg0lino =^.^=" message (TomThumb 60pt) displays.
->>>>>>> 0782cd21
 *   **Hardware Integration & Contextual Control:**
     *   MIDI connection with port selection and auto-detection.
     *   **Dynamic Knob Control:** Top hardware knobs adapt to control Global Pad Brightness, Sampler Parameters (Brightness, Saturation, Contrast, Hue), or Animator Speed.
@@ -152,37 +121,11 @@
 
 ## 🎮 Usage
 
-<<<<<<< HEAD
 1.  Launch, connect to Akai Fire (ports should auto-select). OLED shows startup, then Active Graphic.
 2.  **OLED Customization:** Click OLED mirror. Create/edit Text or Image/GIF items. Use "Set as Active Graphic" or "Save & Apply". Manually pause/play OLED via icon next to mirror.
 3.  **Pad Control:** Use Color Picker, Static Layouts, or Animator Studio.
 4.  **Screen Sampler:** Toggle via UI/hardware. Configure region/adjustments. Record animations.
 5.  **Hardware Controls:** Utilize top knobs and buttons for context-sensitive control.
-=======
-1.  Launch the application.
-2.  Select the "AKAI Fire" MIDI output and input ports (should auto-select if "Fire" is in the name) and click "Connect". A startup animation will play on the OLED.
-3.  **OLED Customization:**
-    *   Click the OLED mirror on the main GUI (top strip) to open the "OLED Active Graphic Manager."
-    *   Create new "Text Items" or "Image Animation Items" using the respective buttons.
-    *   Edit their properties (text, font, size, scroll for text; source image/GIF, resize, dither, contrast, FPS for animations).
-    *   Save your custom items. They will appear in the "Item Library."
-    *   Select an item from the library and choose it from the "Set as Active Graphic" dropdown to make it your default OLED display.
-    *   Use the "Save & Apply" button to save an edited item and immediately set it as the Active Graphic.
-    *   The "Global Scroll Speed" slider affects text items that don't have their own speed override.
-    <!-- Placeholder for OLED in action on hardware -->
-    <!-- Suggested: ![Custom OLED Text Example](link_to_custom_text_on_fire.jpg) -->
-    <!-- Suggested: ![Custom OLED Animation Example](link_to_custom_animation_on_fire.jpg) -->
-4.  **Pad Control & Animation:**
-    *   Use the **Color Picker** to select colors.
-    *   Apply **Static Pad Layouts**.
-    *   Use the **Animator Studio** to create and manage frame-by-frame animations.
-5.  **Screen Sampler (Ambient Mode):**
-![Image](https://github.com/user-attachments/assets/0fc30392-e115-4352-b988-a7b7965f5215)
-    *   Toggle ON/OFF using the UI button or hardware PERFORM/BROWSER buttons.
-    *   Configure the sampling region and color adjustments. Hardware knobs control adjustments when active.
-    *   Use the **Record** feature to save sampler output as an animation.
-6.  **Hardware Controls:** Utilize the top knobs and buttons for contextual control over brightness, sampler parameters, animation speed, and OLED navigation/selection as described in Features.
->>>>>>> 0782cd21
 
 ## 📝 TODO / Future Enhancements
 
@@ -204,8 +147,4 @@
 *   This project was largely envisioned, directed, and debugged by Reg0lino, with Google's Gemini AI acting as an intensive coding and refactoring partner to implement many of the complex features.
 
 ---
-<<<<<<< HEAD
 *Developed by Reg0lino (RegularRegs)*
-=======
-*Developed by Reg0lino (RegularRegs)*
->>>>>>> 0782cd21
